--- conflicted
+++ resolved
@@ -31,20 +31,10 @@
   "devDependencies": {
     "web-component-tester": "^5",
     "es6-promise": "stefanpenner/es6-promise#^4.0.0",
-<<<<<<< HEAD
     "template": "webcomponents/template#^1.0.0-rc.1",
     "html-imports": "webcomponents/html-imports#^1.0.0-rc.2",
     "custom-elements": "webcomponents/custom-elements#^1.0.0-rc.1",
     "shadydom": "webcomponents/shadydom#^1.0.0-rc.2",
     "webcomponents-platform": "webcomponents/webcomponents-platform#^1.0.0-rc.1"
-  },
-  "version": "1.0.0-rc.2"
-=======
-    "template": "webcomponents/template#master",
-    "html-imports": "webcomponents/html-imports#master",
-    "custom-elements": "webcomponents/custom-elements#master",
-    "shadydom": "webcomponents/shadydom#master",
-    "webcomponents-platform": "webcomponents/webcomponents-platform#master"
   }
->>>>>>> 31e1ec3b
 }