/**
@license
Copyright (c) 2016 The Polymer Project Authors. All rights reserved.
This code may only be used under the BSD style license found at http://polymer.github.io/LICENSE.txt
The complete set of authors may be found at http://polymer.github.io/AUTHORS.txt
The complete set of contributors may be found at http://polymer.github.io/CONTRIBUTORS.txt
Code distributed by Google as part of the polymer project is also
subject to an additional IP rights grant found at http://polymer.github.io/PATENTS.txt
*/

'use strict';

import {parse} from './css-parse'
import {nativeShadow, nativeCssVariables, nativeCssApply} from './style-settings'
import {StyleTransformer} from './style-transformer'
import * as StyleUtil from './style-util'
import {StyleProperties} from './style-properties'
import templateMap from './template-map'
import placeholderMap from './style-placeholder'
import StyleInfo from './style-info'
import StyleCache from './style-cache'

// TODO(dfreedm): consider spliting into separate global
import ApplyShim from './apply-shim'
import {flush} from './document-watcher'

import assign from './object-assign'

let styleCache = new StyleCache();

export let ShadyCSS = {
  flush: flush,
  scopeCounter: {},
  nativeShadow: nativeShadow,
  nativeCss: nativeCssVariables,
  nativeCssApply: nativeCssApply,
  _documentOwner: document.documentElement,
  _documentOwnerStyleInfo: StyleInfo.set(document.documentElement, new StyleInfo({rules: []})),
  _generateScopeSelector(name) {
    let id = this.scopeCounter[name] = (this.scopeCounter[name] || 0) + 1;
    return name + '-' + id;
  },
  getStyleAst(style) {
    return StyleUtil.rulesForStyle(style);
  },
  styleAstToString(ast) {
    return StyleUtil.toCssText(ast);
  },
  _gatherStyles(template) {
    let styles = template.content.querySelectorAll('style');
    let cssText = [];
    for (let i = 0; i < styles.length; i++) {
      let s = styles[i];
      cssText.push(s.textContent);
      s.parentNode.removeChild(s);
    }
    return cssText.join('').trim();
  },
  _getCssBuild(template) {
    let style = template.content.querySelector('style');
    if (!style) {
      return '';
    }
    return style.getAttribute('css-build') || '';
  },
  prepareTemplate(template, elementName, typeExtension) {
    if (template._prepared) {
      return;
    }
    template._prepared = true;
    template.name = elementName;
    template.extends = typeExtension;
    templateMap[elementName] = template;
    let cssBuild = this._getCssBuild(template);
    let cssText = this._gatherStyles(template);
    let info = {
      is: elementName,
      extends: typeExtension,
      __cssBuild: cssBuild,
    };
    if (!this.nativeShadow) {
      StyleTransformer.dom(template.content, elementName);
    }
    let ast = parse(cssText);
    if (this.nativeCss && !this.nativeCssApply) {
      ApplyShim.transformRules(ast, elementName);
    }
    template._styleAst = ast;

    let ownPropertyNames = [];
    if (!this.nativeCss) {
      ownPropertyNames = StyleProperties.decorateStyles(template._styleAst, info);
    }
    if (!ownPropertyNames.length || this.nativeCss) {
      let root = this.nativeShadow ? template.content : null;
      let placeholder = placeholderMap[elementName];
      let style = this._generateStaticStyle(info, template._styleAst, root, placeholder);
      template._style = style;
    }
    template._ownPropertyNames = ownPropertyNames;
  },
  _generateStaticStyle(info, rules, shadowroot, placeholder) {
    let cssText = StyleTransformer.elementStyles(info, rules);
    if (cssText.length) {
      return StyleUtil.applyCss(cssText, info.is, shadowroot, placeholder);
    }
  },
  _prepareHost(host) {
    let is = host.getAttribute('is') || host.localName;
    let typeExtension;
    if (is !== host.localName) {
      typeExtension = host.localName;
    }
    let placeholder = placeholderMap[is];
    let template = templateMap[is];
    let ast;
    let ownStylePropertyNames;
    let cssBuild;
    if (template) {
      ast = template._styleAst;
      ownStylePropertyNames = template._ownPropertyNames;
      cssBuild = template._cssBuild;
    }
    return StyleInfo.set(host,
      new StyleInfo(
        ast,
        placeholder,
        ownStylePropertyNames,
        is,
        typeExtension,
        cssBuild
      )
    );
  },
  applyStyle(host, overrideProps) {
    let is = host.getAttribute('is') || host.localName;
    if (window.CustomStyle) {
      let CS = window.CustomStyle;
      if (CS._documentDirty) {
        CS.findStyles();
        if (!this.nativeCss) {
          this._updateProperties(this._documentOwner, this._documentOwnerStyleInfo);
        } else if (!this.nativeCssApply) {
          CS._revalidateApplyShim();
        }
        CS.applyStyles();
        CS._documentDirty = false;
      }
    }
    let styleInfo = StyleInfo.get(host);
    let hasApplied = Boolean(styleInfo);
    if (!styleInfo) {
      styleInfo = this._prepareHost(host);
    }
<<<<<<< HEAD
    assign(styleInfo.overrideStyleProperties, overrideProps);
=======
    if (overrideProps) {
      styleInfo.overrideStyleProperties =
        styleInfo.overrideStyleProperties || {};
      Object.assign(styleInfo.overrideStyleProperties, overrideProps);
    }
>>>>>>> 698d2379
    if (this.nativeCss) {
      let template = templateMap[is];
      if (template && template._style && template._applyShimInvalid) {
        // update template
        if (!template._invalidating) {
          ApplyShim.transformRules(template._styleAst, is);
          template._style.textContent = StyleTransformer.elementStyles(host, styleInfo.styleRules);
          StyleInfo.validate(is);
        }
        // update instance if native shadowdom
        if (this.nativeShadow) {
          let style = host.shadowRoot.querySelector('style');
          style.textContent = StyleTransformer.elementStyles(host, styleInfo.styleRules);
        }
        styleInfo.styleRules = template._styleAst;
      }
      this._updateNativeProperties(host, styleInfo.overrideStyleProperties);
    } else {
      this._updateProperties(host, styleInfo);
      if (styleInfo.ownStylePropertyNames && styleInfo.ownStylePropertyNames.length) {
        // TODO: use caching
        this._applyStyleProperties(host, styleInfo);
      }
    }
<<<<<<< HEAD
    let root = this._isRootOwner(host) ? host : host.shadowRoot;
    // note: some elements may not have a root!
    if (root && root.children) {
      this._applyToDescendants(root.children);
=======
    if (hasApplied) {
      let root = this._isRootOwner(host) ? host : host.shadowRoot;
      // note: some elements may not have a root!
      if (root) {
        this._applyToDescendants(root);
      }
>>>>>>> 698d2379
    }
  },
  _isElementNode(node) {
    return node.nodeType === Node.ELEMENT_NODE;
  },
  _applyToDescendants(children) {
    for (let i = 0, c; i < children.length; i++) {
      c = children[i];
      if (c.shadowRoot) {
        this.applyStyle(c);
      } else if (c.localName === 'slot') {
        if (!nativeShadow) {
          window.ShadyDOM.flush();
        }
        this._applyToDescendants(c.assignedNodes().filter(this._isElementNode));
      }
      this._applyToDescendants(c.children);
    }
  },
  _styleOwnerForNode(node) {
    let root = node.getRootNode();
    let host = root.host;
    if (host) {
      if (StyleInfo.get(host)) {
        return host;
      } else {
        return this._styleOwnerForNode(host);
      }
    }
    return this._documentOwner;
  },
  _isRootOwner(node) {
    return (node === this._documentOwner);
  },
  _applyStyleProperties(host, styleInfo) {
    let is = host.getAttribute('is') || host.localName;
    let cacheEntry = styleCache.fetch(is, styleInfo.styleProperties, styleInfo.ownStylePropertyNames);
    let cachedScopeSelector = cacheEntry && cacheEntry.scopeSelector;
    let cachedStyle = cacheEntry ? cacheEntry.styleElement : null;
    let oldScopeSelector = styleInfo.scopeSelector;
    // only generate new scope if cached style is not found
    styleInfo.scopeSelector = cachedScopeSelector || this._generateScopeSelector(is);
    let style = StyleProperties.applyElementStyle(host, styleInfo.styleProperties, styleInfo.scopeSelector, cachedStyle);
    if (!this.nativeShadow) {
      StyleProperties.applyElementScopeSelector(host, styleInfo.scopeSelector, oldScopeSelector);
    }
    if (!cacheEntry) {
      styleCache.store(is, styleInfo.styleProperties, style, styleInfo.scopeSelector);
    }
    return style;
  },
  _updateProperties(host, styleInfo) {
    let owner = this._styleOwnerForNode(host);
    let ownerStyleInfo = StyleInfo.get(owner);
    let ownerProperties = ownerStyleInfo.styleProperties;
    let props = Object.create(ownerProperties || null);
    let hostAndRootProps = StyleProperties.hostAndRootPropertiesForScope(host, styleInfo.styleRules);
    let propertyData = StyleProperties.propertyDataFromStyles(ownerStyleInfo.styleRules, host);
    let propertiesMatchingHost = propertyData.properties
    assign(
      props,
      hostAndRootProps.hostProps,
      propertiesMatchingHost,
      hostAndRootProps.rootProps
    );
    this._mixinOverrideStyles(props, styleInfo.overrideStyleProperties);
    StyleProperties.reify(props);
    styleInfo.styleProperties = props;
  },
  _mixinOverrideStyles(props, overrides) {
    for (let p in overrides) {
      let v = overrides[p];
      // skip override props if they are not truthy or 0
      // in order to fall back to inherited values
      if (v || v === 0) {
        props[p] = v;
      }
    }
  },
  _updateNativeProperties(element, properties) {
    // remove previous properties
    for (let p in properties) {
      // NOTE: for bc with shim, don't apply null values.
      if (p === null) {
        element.style.removeProperty(p);
      } else {
        element.style.setProperty(p, properties[p]);
      }
    }
  },
  updateStyles(properties) {
    if (window.CustomStyle) {
      window.CustomStyle._documentDirty = true;
    }
    this.applyStyle(this._documentOwner, properties);
  },
  /* Custom Style operations */
  _transformCustomStyleForDocument(style) {
    let ast = StyleUtil.rulesForStyle(style);
    StyleUtil.forEachRule(ast, (rule) => {
      if (nativeShadow) {
        StyleTransformer.normalizeRootSelector(rule);
      } else {
        StyleTransformer.documentRule(rule);
      }
      if (this.nativeCss && !this.nativeCssApply) {
        ApplyShim.transformRule(rule);
      }
    });
    if (this.nativeCss) {
      style.textContent = StyleUtil.toCssText(ast);
    } else {
      this._documentOwnerStyleInfo.styleRules.rules.push(ast);
    }
  },
  _revalidateApplyShim(style) {
    if (this.nativeCss && !this.nativeCssApply) {
      let ast = StyleUtil.rulesForStyle(style);
      ApplyShim.transformRules(ast);
      style.textContent = StyleUtil.toCssText(ast);
    }
  },
  _applyCustomStyleToDocument(style) {
    if (!this.nativeCss) {
      StyleProperties.applyCustomStyle(style, this._documentOwnerStyleInfo.styleProperties);
    }
  },
  getComputedStyleValue(element, property) {
    let value;
    if (!this.nativeCss) {
      // element is either a style host, or an ancestor of a style host
      let styleInfo = StyleInfo.get(element) || StyleInfo.get(this._styleOwnerForNode(element));
      value = styleInfo.styleProperties[property];
    }
    // fall back to the property value from the computed styling
    value = value || window.getComputedStyle(element).getPropertyValue(property);
    // trim whitespace that can come after the `:` in css
    // example: padding: 2px -> " 2px"
    return value.trim();
  },
  // given an element and a classString, replaces
  // the element's class with the provided classString and adds
  // any necessary ShadyCSS static and property based scoping selectors
  setElementClass(element, classString) {
    let root = element.getRootNode();
    let classes = classString ? classString.split(/\s/) : [];
    let scopeName = root.host && root.host.localName;
    // If no scope, try to discover scope name from existing class.
    // This can occur if, for example, a template stamped element that
    // has been scoped is manipulated when not in a root.
    if (!scopeName) {
      var classAttr = element.getAttribute('class');
      if (classAttr) {
        let k$ = classAttr.split(/\s/);
        for (let i=0; i < k$.length; i++) {
          if (k$[i] === StyleTransformer.SCOPE_NAME) {
            scopeName = k$[i+1];
            break;
          }
        }
      }
    }
    if (scopeName) {
      classes.push(StyleTransformer.SCOPE_NAME, scopeName);
    }
    if (!this.nativeCss) {
      let styleInfo = StyleInfo.get(element);
      if (styleInfo && styleInfo.scopeSelector) {
        classes.push(StyleProperties.XSCOPE_NAME, styleInfo.scopeSelector);
      }
    }
    StyleUtil.setElementClassRaw(element, classes.join(' '));
  },
  _styleInfoForNode(node) {
    return StyleInfo.get(node);
  }
}

window['ShadyCSS'] = ShadyCSS;<|MERGE_RESOLUTION|>--- conflicted
+++ resolved
@@ -152,15 +152,12 @@
     if (!styleInfo) {
       styleInfo = this._prepareHost(host);
     }
-<<<<<<< HEAD
     assign(styleInfo.overrideStyleProperties, overrideProps);
-=======
     if (overrideProps) {
       styleInfo.overrideStyleProperties =
         styleInfo.overrideStyleProperties || {};
-      Object.assign(styleInfo.overrideStyleProperties, overrideProps);
-    }
->>>>>>> 698d2379
+      assign(styleInfo.overrideStyleProperties, overrideProps);
+    }
     if (this.nativeCss) {
       let template = templateMap[is];
       if (template && template._style && template._applyShimInvalid) {
@@ -185,19 +182,12 @@
         this._applyStyleProperties(host, styleInfo);
       }
     }
-<<<<<<< HEAD
-    let root = this._isRootOwner(host) ? host : host.shadowRoot;
-    // note: some elements may not have a root!
-    if (root && root.children) {
-      this._applyToDescendants(root.children);
-=======
     if (hasApplied) {
       let root = this._isRootOwner(host) ? host : host.shadowRoot;
       // note: some elements may not have a root!
       if (root) {
-        this._applyToDescendants(root);
-      }
->>>>>>> 698d2379
+        this._applyToDescendants(root.children);
+      }
     }
   },
   _isElementNode(node) {
